--- conflicted
+++ resolved
@@ -15,15 +15,9 @@
 import { denoPlugins } from "https://deno.land/x/esbuild_deno_loader@0.7.0/mod.ts";
 
 const result = await esbuild.build({
-<<<<<<< HEAD
   plugins: [...denoPlugins()],
-  entryPoints: ["https://deno.land/std@0.183.0/hash/sha1.ts"],
+  entryPoints: ["https://deno.land/std@0.185.0/bytes/mod.ts"],
   outfile: "./dist/bytes.esm.js",
-=======
-  plugins: [..denoPlugins()],
-  entryPoints: ["https://deno.land/std@0.185.0/hash/sha1.ts"],
-  outfile: "./dist/sha1.esm.js",
->>>>>>> b09023ab
   bundle: true,
   format: "esm",
 });
