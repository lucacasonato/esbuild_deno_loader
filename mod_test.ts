import { type esbuild } from "./deps.ts";
import {
  denoPlugins,
  denoResolverPlugin,
  esbuildResolutionToURL,
} from "./mod.ts";
import { denoLoaderPlugin } from "./src/plugin_deno_loader.ts";
import { esbuildNative, esbuildWasm, join } from "./test_deps.ts";
import { assert, assertEquals, assertStringIncludes } from "./test_deps.ts";

await esbuildNative.initialize({});
await esbuildWasm.initialize({});

const LOADERS = ["native", "portable"] as const;
const PLATFORMS = { "native": esbuildNative, "wasm": esbuildWasm };

const DEFAULT_OPTS = {
  write: false,
  format: "esm",
  // TODO(lucacasonato): remove when https://github.com/evanw/esbuild/pull/2968 is fixed
  absWorkingDir: Deno.cwd(),
} as const;

async function testLoader(
  t: Deno.TestContext,
  loaders: readonly ("native" | "portable")[],
  fn: (
    esbuild: typeof esbuildNative,
    loader: "native" | "portable",
  ) => Promise<void>,
) {
  for (const [platform, esbuild] of Object.entries(PLATFORMS)) {
    for (const loader of loaders) {
      if (platform === "wasm" && Deno.build.os === "windows") continue;
      await t.step({
        name: `[${loader}, ${platform}]`,
        ignore: platform === "wasm" && Deno.build.os === "windows",
        fn: () => fn(esbuild, loader),
      });
    }
  }
}

Deno.test("remote ts", async (t) => {
  await testLoader(t, LOADERS, async (esbuild, loader) => {
    const res = await esbuild.build({
      ...DEFAULT_OPTS,
      plugins: [...denoPlugins({ loader })],
      entryPoints: ["https://deno.land/std@0.185.0/collections/without_all.ts"],
    });
    assertEquals(res.warnings, []);
    assertEquals(res.errors, []);
    assertEquals(res.errors, []);
    assertEquals(res.outputFiles.length, 1);
    const output = res.outputFiles[0];
    assertEquals(output.path, "<stdout>");
    const dataURL = `data:application/javascript;base64,${btoa(output.text)}`;
    const { withoutAll } = await import(dataURL);
    assertEquals(withoutAll([1, 2, 3], [2, 3, 4]), [1]);
  });
});

Deno.test("local ts", async (t) => {
  await testLoader(t, LOADERS, async (esbuild, loader) => {
    const res = await esbuild.build({
      ...DEFAULT_OPTS,
      plugins: [...denoPlugins({ loader })],
      entryPoints: ["./testdata/mod.ts"],
    });
    assertEquals(res.warnings, []);
    assertEquals(res.errors, []);
    assertEquals(res.errors, []);
    assertEquals(res.outputFiles.length, 1);
    const output = res.outputFiles[0];
    assertEquals(output.path, "<stdout>");
    const dataURL = `data:application/javascript;base64,${btoa(output.text)}`;
    const { bool } = await import(dataURL);
    assertEquals(bool, "asd2");
  });
});

Deno.test("remote mts", async (t) => {
  await testLoader(t, LOADERS, async (esbuild, loader) => {
    const res = await esbuild.build({
      ...DEFAULT_OPTS,
      plugins: [...denoPlugins({ loader })],
      entryPoints: [
        "https://gist.githubusercontent.com/lucacasonato/4ad57db57ee8d44e4ec08d6a912e93a7/raw/f33e698b4445a7243d72dbfe95afe2d004c7ffc6/mod.mts",
      ],
    });
    assertEquals(res.warnings, []);
    assertEquals(res.errors, []);
    assertEquals(res.outputFiles.length, 1);
    const output = res.outputFiles[0];
    assertEquals(output.path, "<stdout>");
    const dataURL = `data:application/javascript;base64,${btoa(output.text)}`;
    const { bool } = await import(dataURL);
    assertEquals(bool, "asd2");
  });
});

Deno.test("local mts", async (t) => {
  await testLoader(t, LOADERS, async (esbuild, loader) => {
    const res = await esbuild.build({
      ...DEFAULT_OPTS,
      plugins: [...denoPlugins({ loader })],
      entryPoints: ["./testdata/mod.mts"],
    });
    assertEquals(res.warnings, []);
    assertEquals(res.errors, []);
    assertEquals(res.outputFiles.length, 1);
    const output = res.outputFiles[0];
    assertEquals(output.path, "<stdout>");
    const dataURL = `data:application/javascript;base64,${btoa(output.text)}`;
    const { bool } = await import(dataURL);
    assertEquals(bool, "asd2");
  });
});

Deno.test("remote js", async (t) => {
  await testLoader(t, LOADERS, async (esbuild, loader) => {
    const res = await esbuild.build({
      ...DEFAULT_OPTS,
      plugins: [...denoPlugins({ loader })],
      entryPoints: ["https://crux.land/266TSp"],
    });
    assertEquals(res.warnings, []);
    assertEquals(res.errors, []);
    assertEquals(res.outputFiles.length, 1);
    const output = res.outputFiles[0];
    assertEquals(output.path, "<stdout>");
    const dataURL = `data:application/javascript;base64,${btoa(output.text)}`;
    const { bool } = await import(dataURL);
    assertEquals(bool, "asd");
  });
});

Deno.test("local js", async (t) => {
  await testLoader(t, LOADERS, async (esbuild, loader) => {
    const res = await esbuild.build({
      ...DEFAULT_OPTS,
      plugins: [...denoPlugins({ loader })],
      entryPoints: ["./testdata/mod.js"],
    });
    assertEquals(res.warnings, []);
    assertEquals(res.errors, []);
    assertEquals(res.outputFiles.length, 1);
    const output = res.outputFiles[0];
    assertEquals(output.path, "<stdout>");
    const dataURL = `data:application/javascript;base64,${btoa(output.text)}`;
    const { bool } = await import(dataURL);
    assertEquals(bool, "asd");
  });
});

Deno.test("remote mjs", async (t) => {
  await testLoader(t, LOADERS, async (esbuild, loader) => {
    const res = await esbuild.build({
      ...DEFAULT_OPTS,
      plugins: [...denoPlugins({ loader })],
      entryPoints: [
        "https://gist.githubusercontent.com/lucacasonato/4ad57db57ee8d44e4ec08d6a912e93a7/raw/f33e698b4445a7243d72dbfe95afe2d004c7ffc6/mod.mjs",
      ],
    });
    assertEquals(res.warnings, []);
    assertEquals(res.errors, []);
    assertEquals(res.outputFiles.length, 1);
    const output = res.outputFiles[0];
    assertEquals(output.path, "<stdout>");
    const dataURL = `data:application/javascript;base64,${btoa(output.text)}`;
    const { bool } = await import(dataURL);
    assertEquals(bool, "asd");
  });
});

Deno.test("local mjs", async (t) => {
  await testLoader(t, LOADERS, async (esbuild, loader) => {
    const res = await esbuild.build({
      ...DEFAULT_OPTS,
      plugins: [...denoPlugins({ loader })],
      entryPoints: ["./testdata/mod.mjs"],
    });
    assertEquals(res.warnings, []);
    assertEquals(res.errors, []);
    assertEquals(res.outputFiles.length, 1);
    const output = res.outputFiles[0];
    assertEquals(output.path, "<stdout>");
    const dataURL = `data:application/javascript;base64,${btoa(output.text)}`;
    const { bool } = await import(dataURL);
    assertEquals(bool, "asd");
  });
});

Deno.test("remote jsx", async (t) => {
  await testLoader(t, LOADERS, async (esbuild, loader) => {
    const res = await esbuild.build({
      ...DEFAULT_OPTS,
      plugins: [...denoPlugins({ loader })],
      entryPoints: ["https://crux.land/GeaWJ"],
    });
    assertEquals(res.warnings, []);
    assertEquals(res.errors, []);
    assertEquals(res.outputFiles.length, 1);
    const output = res.outputFiles[0];
    assertEquals(output.path, "<stdout>");
    const dataURL = `data:application/javascript;base64,${btoa(output.text)}`;
    const m = await import(dataURL);
    assertEquals(m.default, "foo");
  });
});

Deno.test("local jsx", async (t) => {
  await testLoader(t, LOADERS, async (esbuild, loader) => {
    const res = await esbuild.build({
      ...DEFAULT_OPTS,
      plugins: [...denoPlugins({ loader })],
      entryPoints: ["./testdata/mod.jsx"],
    });
    assertEquals(res.warnings, []);
    assertEquals(res.errors, []);
    assertEquals(res.outputFiles.length, 1);
    const output = res.outputFiles[0];
    assertEquals(output.path, "<stdout>");
    const dataURL = `data:application/javascript;base64,${btoa(output.text)}`;
    const m = await import(dataURL);
    assertEquals(m.default, "foo");
  });
});

Deno.test("remote tsx", async (t) => {
  await testLoader(t, LOADERS, async (esbuild, loader) => {
    const res = await esbuild.build({
      ...DEFAULT_OPTS,
      plugins: [...denoPlugins({ loader })],
      entryPoints: ["https://crux.land/2Qjyo7"],
    });
    assertEquals(res.warnings, []);
    assertEquals(res.errors, []);
    assertEquals(res.outputFiles.length, 1);
    const output = res.outputFiles[0];
    assertEquals(output.path, "<stdout>");
    const dataURL = `data:application/javascript;base64,${btoa(output.text)}`;
    const m = await import(dataURL);
    assertEquals(m.default, "foo");
  });
});

Deno.test("local tsx", async (t) => {
  await testLoader(t, LOADERS, async (esbuild, loader) => {
    const res = await esbuild.build({
      ...DEFAULT_OPTS,
      plugins: [...denoPlugins({ loader })],
      entryPoints: ["./testdata/mod.tsx"],
    });
    assertEquals(res.warnings, []);
    assertEquals(res.errors, []);
    assertEquals(res.outputFiles.length, 1);
    const output = res.outputFiles[0];
    assertEquals(output.path, "<stdout>");
    const dataURL = `data:application/javascript;base64,${btoa(output.text)}`;
    const m = await import(dataURL);
    assertEquals(m.default, "foo");
  });
});

Deno.test("bundle remote imports", async (t) => {
  await testLoader(t, LOADERS, async (esbuild, loader) => {
    const res = await esbuild.build({
      ...DEFAULT_OPTS,
      plugins: [...denoPlugins({ loader })],
      bundle: true,
      platform: "neutral",
      entryPoints: ["https://deno.land/std@0.185.0/uuid/mod.ts"],
    });
    assertEquals(res.warnings, []);
    assertEquals(res.errors, []);
    assertEquals(res.outputFiles.length, 1);
    const output = res.outputFiles[0];
    assertEquals(output.path, "<stdout>");
    const dataURL = `data:application/javascript;base64,${btoa(output.text)}`;
    const { v1 } = await import(dataURL);
    assert(v1.validate(v1.generate()));
  });
});

Deno.test("local json", async (t) => {
  await testLoader(t, LOADERS, async (esbuild, loader) => {
    const res = await esbuild.build({
      ...DEFAULT_OPTS,
      plugins: [...denoPlugins({ loader })],
      entryPoints: ["./testdata/data.json"],
    });
    assertEquals(res.warnings, []);
    assertEquals(res.errors, []);
    assertEquals(res.outputFiles.length, 1);
    const output = res.outputFiles[0];
    assertEquals(output.path, "<stdout>");
    const dataURL = `data:application/javascript;base64,${btoa(output.text)}`;
    const { default: data } = await import(dataURL);
    assertEquals(data, {
      "hello": "world",
      ["__proto__"]: {
        "sky": "universe",
      },
    });
  });
});

Deno.test("npm specifiers global resolver - preact", async (t) => {
  await testLoader(t, ["native"], async (esbuild, loader) => {
    if (esbuild === PLATFORMS.wasm) return;
    const res = await esbuild.build({
      ...DEFAULT_OPTS,
      plugins: [...denoPlugins({ loader })],
      bundle: true,
      entryPoints: ["./testdata/npm/preact.tsx"],
    });
    assertEquals(res.warnings, []);
    assertEquals(res.errors, []);
    assertEquals(res.outputFiles.length, 1);
    const output = res.outputFiles[0];
    assertEquals(output.path, "<stdout>");
    assert(!output.text.includes(`npm:`));
    const dataURL = `data:application/javascript;base64,${btoa(output.text)}`;
    const { default: html } = await import(dataURL);
    assertEquals(html, "<div>hello world</div>");
  });
});

Deno.test("npm specifiers global resolver - react", async (t) => {
  await testLoader(t, ["native"], async (esbuild, loader) => {
    if (esbuild === PLATFORMS.wasm) return;
    const res = await esbuild.build({
      ...DEFAULT_OPTS,
      plugins: [...denoPlugins({ loader })],
      bundle: true,
      entryPoints: ["./testdata/npm/react.tsx"],
    });
    assertEquals(res.warnings, []);
    assertEquals(res.errors, []);
    assertEquals(res.outputFiles.length, 1);
    const output = res.outputFiles[0];
    assertEquals(output.path, "<stdout>");
    assert(!output.text.includes(`npm:`));
    const dataURL = `data:application/javascript;base64,${btoa(output.text)}`;
    const { default: html } = await import(dataURL);
    assertEquals(html, "<div>hello world</div>");
  });
});

Deno.test("npm specifiers global resolver - @preact/signals", async (t) => {
  await testLoader(t, ["native"], async (esbuild, loader) => {
    if (esbuild === PLATFORMS.wasm) return;
    const res = await esbuild.build({
      ...DEFAULT_OPTS,
      plugins: [...denoPlugins({ loader })],
      bundle: true,
      entryPoints: ["./testdata/npm/preact-signals.ts"],
    });
    assertEquals(res.warnings, []);
    assertEquals(res.errors, []);
    assertEquals(res.outputFiles.length, 1);
    const output = res.outputFiles[0];
    assertEquals(output.path, "<stdout>");
    assert(!output.text.includes(`npm:`));
    const dataURL = `data:application/javascript;base64,${btoa(output.text)}`;
    const { default: signal } = await import(dataURL);
    assertEquals(signal.value, 0);
  });
});

Deno.test("npm specifiers global resolver - is-number", async (t) => {
  await testLoader(t, ["native"], async (esbuild, loader) => {
    if (esbuild === PLATFORMS.wasm) return;
    const res = await esbuild.build({
      ...DEFAULT_OPTS,
      plugins: [...denoPlugins({ loader })],
      bundle: true,
      entryPoints: ["npm:is-number"],
    });
    assertEquals(res.warnings, []);
    assertEquals(res.errors, []);
    assertEquals(res.outputFiles.length, 1);
    const output = res.outputFiles[0];
    assertEquals(output.path, "<stdout>");
    assert(!output.text.includes(`npm:`));
    const dataURL = `data:application/javascript;base64,${btoa(output.text)}`;
    const { default: isNumber } = await import(dataURL);
    assertEquals(isNumber(1), true);
  });
});

Deno.test("npm specifiers global resolver - @oramacloud/client", async (t) => {
  await testLoader(t, ["native"], async (esbuild, loader) => {
    if (esbuild === PLATFORMS.wasm) return;
    const res = await esbuild.build({
      ...DEFAULT_OPTS,
      plugins: [...denoPlugins({ loader })],
      bundle: true,
      entryPoints: ["./testdata/npm/oramacloud.ts"],
    });
    assertEquals(res.warnings, []);
    assertEquals(res.errors, []);
    assertEquals(res.outputFiles.length, 1);
    const output = res.outputFiles[0];
    assertEquals(output.path, "<stdout>");
    assert(!output.text.includes(`npm:`));
    const dataURL = `data:application/javascript;base64,${btoa(output.text)}`;
    const { OramaClient } = await import(dataURL);
    assertEquals(typeof OramaClient, "function");
  });
});

Deno.test("npm specifiers global resolver - typo-js", async (t) => {
  await testLoader(t, ["native"], async (esbuild, loader) => {
    if (esbuild === PLATFORMS.wasm) return;
    const res = await esbuild.build({
      ...DEFAULT_OPTS,
      plugins: [...denoPlugins({ loader })],
      bundle: true,
      entryPoints: ["npm:typo-js"],
    });
    assertEquals(res.warnings, []);
    assertEquals(res.errors, []);
    assertEquals(res.outputFiles.length, 1);
    const output = res.outputFiles[0];
    assertEquals(output.path, "<stdout>");
    assert(!output.text.includes(`npm:`));
    const dataURL = `data:application/javascript;base64,${btoa(output.text)}`;
    const { default: Typo } = await import(dataURL);
    assertEquals(typeof Typo, "function");
  });
});

Deno.test("npm specifiers local resolver - preact", async (t) => {
  await testLoader(t, LOADERS, async (esbuild, loader) => {
    if (esbuild === PLATFORMS.wasm) return;
    const entryPoint =
      new URL("./testdata/npm/preact.tsx", import.meta.url).href;
    const tmp = Deno.makeTempDirSync();
    if (loader === "portable") {
      new Deno.Command(Deno.execPath(), {
        args: ["cache", "--node-modules-dir", entryPoint],
        cwd: tmp,
      }).outputSync();
    }
    const res = await esbuild.build({
      ...DEFAULT_OPTS,
      plugins: [...denoPlugins({ loader, nodeModulesDir: true })],
      bundle: true,
      absWorkingDir: tmp,
      entryPoints: [entryPoint],
    });
    assertEquals(res.warnings, []);
    assertEquals(res.errors, []);
    assertEquals(res.outputFiles.length, 1);
    const output = res.outputFiles[0];
    assertEquals(output.path, "<stdout>");
    assert(!output.text.includes(`npm:`));
    const dataURL = `data:application/javascript;base64,${btoa(output.text)}`;
    const { default: html } = await import(dataURL);
    assertEquals(html, "<div>hello world</div>");
  });
});

Deno.test("npm specifiers local resolver - react", async (t) => {
  await testLoader(t, LOADERS, async (esbuild, loader) => {
    if (esbuild === PLATFORMS.wasm) return;
    const tmp = Deno.makeTempDirSync();
    const entryPoint =
      new URL("./testdata/npm/preact.tsx", import.meta.url).href;
    if (loader === "portable") {
      new Deno.Command(Deno.execPath(), {
        args: ["cache", "--node-modules-dir", entryPoint],
        cwd: tmp,
      }).outputSync();
    }
    const res = await esbuild.build({
      ...DEFAULT_OPTS,
      plugins: [...denoPlugins({ loader, nodeModulesDir: true })],
      bundle: true,
      absWorkingDir: tmp,
      entryPoints: [entryPoint],
    });
    assertEquals(res.warnings, []);
    assertEquals(res.errors, []);
    assertEquals(res.outputFiles.length, 1);
    const output = res.outputFiles[0];
    assertEquals(output.path, "<stdout>");
    assert(!output.text.includes(`npm:`));
    const dataURL = `data:application/javascript;base64,${btoa(output.text)}`;
    const { default: html } = await import(dataURL);
    assertEquals(html, "<div>hello world</div>");
  });
});

Deno.test("npm specifiers local resolver - @preact/signals", async (t) => {
  await testLoader(t, LOADERS, async (esbuild, loader) => {
    if (esbuild === PLATFORMS.wasm) return;
    const entryPoint =
      new URL("./testdata/npm/preact-signals.ts", import.meta.url).href;
    const tmp = Deno.makeTempDirSync();
    if (loader === "portable") {
      new Deno.Command(Deno.execPath(), {
        args: ["cache", "--node-modules-dir", entryPoint],
        cwd: tmp,
      }).outputSync();
    }
    const res = await esbuild.build({
      ...DEFAULT_OPTS,
      plugins: [...denoPlugins({ loader, nodeModulesDir: true })],
      bundle: true,
      absWorkingDir: tmp,
      entryPoints: [entryPoint],
    });
    assertEquals(res.warnings, []);
    assertEquals(res.errors, []);
    assertEquals(res.outputFiles.length, 1);
    const output = res.outputFiles[0];
    assertEquals(output.path, "<stdout>");
    assert(!output.text.includes(`npm:`));
    const dataURL = `data:application/javascript;base64,${btoa(output.text)}`;
    const { default: signal } = await import(dataURL);
    assertEquals(signal.value, 0);
  });
});

Deno.test("npm specifiers local resolver - @oramacloud/client", async (t) => {
  await testLoader(t, LOADERS, async (esbuild, loader) => {
    if (esbuild === PLATFORMS.wasm) return;
    const entryPoint =
      new URL("./testdata/npm/oramacloud.ts", import.meta.url).href;
    const tmp = Deno.makeTempDirSync();
    if (loader === "portable") {
      new Deno.Command(Deno.execPath(), {
        args: ["cache", "--node-modules-dir", entryPoint],
        cwd: tmp,
      }).outputSync();
    }
    const res = await esbuild.build({
      ...DEFAULT_OPTS,
      plugins: [...denoPlugins({ loader, nodeModulesDir: true })],
      bundle: true,
      absWorkingDir: tmp,
      entryPoints: [entryPoint],
    });
    assertEquals(res.warnings, []);
    assertEquals(res.errors, []);
    assertEquals(res.outputFiles.length, 1);
    const output = res.outputFiles[0];
    assertEquals(output.path, "<stdout>");
    assert(!output.text.includes(`npm:`));
    const dataURL = `data:application/javascript;base64,${btoa(output.text)}`;
    const { OramaClient } = await import(dataURL);
    assertEquals(typeof OramaClient, "function");
  });
});

Deno.test("npm specifiers local resolver - typo-js", async (t) => {
  await testLoader(t, LOADERS, async (esbuild, loader) => {
    if (esbuild === PLATFORMS.wasm) return;
    const tmp = Deno.makeTempDirSync();
    if (loader === "portable") {
      new Deno.Command(Deno.execPath(), {
        args: ["cache", "--node-modules-dir", "npm:typo-js"],
        cwd: tmp,
      }).outputSync();
    }
    const res = await esbuild.build({
      ...DEFAULT_OPTS,
      plugins: [...denoPlugins({ loader, nodeModulesDir: true })],
      bundle: true,
      absWorkingDir: tmp,
      entryPoints: ["npm:typo-js"],
    });
    assertEquals(res.warnings, []);
    assertEquals(res.errors, []);
    assertEquals(res.outputFiles.length, 1);
    const output = res.outputFiles[0];
    assertEquals(output.path, "<stdout>");
    assert(output.text.includes(`require("fs")`));
    const dataURL = `data:application/javascript;base64,${btoa(output.text)}`;
    const { default: Typo } = await import(dataURL);
    assertEquals(typeof Typo, "function");
  });
});

Deno.test("remote http redirects are de-duped", async (t) => {
  await testLoader(t, LOADERS, async (esbuild, loader) => {
    const res = await esbuild.build({
      ...DEFAULT_OPTS,
      plugins: [...denoPlugins({ loader })],
      bundle: true,
      entryPoints: ["./testdata/remote_redirects.js"],
    });
    assertEquals(res.warnings, []);
    assertEquals(res.errors, []);
    assertEquals(res.outputFiles.length, 1);
    const output = res.outputFiles[0];
    assertEquals(output.path, "<stdout>");
    const matches = [...output.text.matchAll(/0\.178\.0/g)];
    assertEquals(matches.length, 2); // once in the comment, once in the code
  });
});

const importMapURL =
  new URL("./testdata/import_map.json", import.meta.url).href;

Deno.test("bundle explicit import map", async (t) => {
  await testLoader(t, LOADERS, async (esbuild, loader) => {
    const res = await esbuild.build({
      ...DEFAULT_OPTS,
      plugins: [
        ...denoPlugins({ importMapURL, loader }),
      ],
      bundle: true,
      platform: "neutral",
      entryPoints: ["./testdata/mapped.js"],
    });
    assertEquals(res.warnings, []);
    assertEquals(res.errors, []);
    assertEquals(res.outputFiles.length, 1);
    const output = res.outputFiles[0];
    assertEquals(output.path, "<stdout>");
    const dataURL = `data:application/javascript;base64,${btoa(output.text)}`;
    const { bool } = await import(dataURL);
    assertEquals(bool, "asd2");
  });
});

Deno.test("bundle config inline import map", async (t) => {
  await testLoader(t, LOADERS, async (esbuild, loader) => {
    const configPath = join(Deno.cwd(), "testdata", "config_inline.jsonc");
    const res = await esbuild.build({
      ...DEFAULT_OPTS,
      plugins: [
        ...denoPlugins({ configPath, loader }),
      ],
      bundle: true,
      platform: "neutral",
      entryPoints: ["./testdata/mapped.js"],
    });
    assertEquals(res.warnings, []);
    assertEquals(res.errors, []);
    assertEquals(res.outputFiles.length, 1);
    const output = res.outputFiles[0];
    assertEquals(output.path, "<stdout>");
    const dataURL = `data:application/javascript;base64,${btoa(output.text)}`;
    const { bool } = await import(dataURL);
    assertEquals(bool, "asd2");
  });
});

Deno.test("bundle config ref import map", async (t) => {
  await testLoader(t, LOADERS, async (esbuild, loader) => {
    const configPath = join(Deno.cwd(), "testdata", "config_ref.json");
    const res = await esbuild.build({
      ...DEFAULT_OPTS,
      plugins: [
        ...denoPlugins({ configPath, loader }),
      ],
      bundle: true,
      platform: "neutral",
      entryPoints: ["./testdata/mapped.js"],
    });
    assertEquals(res.warnings, []);
    assertEquals(res.errors, []);
    assertEquals(res.outputFiles.length, 1);
    const output = res.outputFiles[0];
    assertEquals(output.path, "<stdout>");
    const dataURL = `data:application/javascript;base64,${btoa(output.text)}`;
    const { bool } = await import(dataURL);
    assertEquals(bool, "asd2");
  });
});

const COMPUTED_PLUGIN: esbuild.Plugin = {
  name: "computed",
  setup(build) {
    build.onResolve({ filter: /.*/, namespace: "computed" }, (args) => {
      return { path: args.path, namespace: "computed" };
    });
    build.onLoad({ filter: /.*/, namespace: "computed" }, (args) => {
      const url = esbuildResolutionToURL(args);
      return { contents: `export default ${url.pathname};`, loader: "js" };
    });
  },
};

Deno.test("custom plugin for scheme", async (t) => {
  +await testLoader(t, LOADERS, async (esbuild, loader) => {
    const res = await esbuild.build({
      ...DEFAULT_OPTS,
      plugins: [
        denoResolverPlugin(),
        COMPUTED_PLUGIN,
        denoLoaderPlugin({ loader }),
      ],
      entryPoints: ["computed:1+2"],
    });
    assertEquals(res.warnings, []);
    assertEquals(res.errors, []);
    assertEquals(res.outputFiles.length, 1);
    const output = res.outputFiles[0];
    assertEquals(output.path, "<stdout>");
    const dataURL = `data:application/javascript;base64,${btoa(output.text)}`;
    const { default: sum } = await import(dataURL);
    assertEquals(sum, 3);
  });
});

Deno.test("custom plugin for scheme with import map", async (t) => {
  await testLoader(t, LOADERS, async (esbuild, loader) => {
    const res = await esbuild.build({
      ...DEFAULT_OPTS,
      plugins: [
        denoResolverPlugin({ importMapURL }),
        COMPUTED_PLUGIN,
        denoLoaderPlugin({ importMapURL, loader }),
      ],
      bundle: true,
      entryPoints: ["./testdata/mapped-computed.js"],
    });
    assertEquals(res.warnings, []);
    assertEquals(res.errors, []);
    assertEquals(res.outputFiles.length, 1);
    const output = res.outputFiles[0];
    assertEquals(output.path, "<stdout>");
    const dataURL = `data:application/javascript;base64,${btoa(output.text)}`;
    const { default: sum } = await import(dataURL);
    assertEquals(sum, 3);
<<<<<<< HEAD
  });
});

Deno.test("uncached data url", async (t) => {
  await testLoader(t, LOADERS, async (esbuild, loader) => {
    const configPath = join(Deno.cwd(), "testdata", "config_ref.json");
    const rand = Math.random();
    const res = await esbuild.build({
      ...DEFAULT_OPTS,
      plugins: [
        ...denoPlugins({ configPath, loader }),
      ],
      bundle: true,
      platform: "neutral",
      entryPoints: [
        `data:application/javascript;base64,${
          btoa(`export const value = ${rand};`)
        }`,
      ],
    });
    assertEquals(res.warnings, []);
    assertEquals(res.errors, []);
    assertEquals(res.outputFiles.length, 1);
    const output = res.outputFiles[0];
    assertEquals(output.path, "<stdout>");
    const dataURL = `data:application/javascript;base64,${btoa(output.text)}`;
    const { value } = await import(dataURL);
    assertEquals(value, rand);
  });
});

Deno.test("externals", async (t) => {
  await testLoader(t, LOADERS, async (esbuild, loader) => {
    const configPath = join(Deno.cwd(), "testdata", "config_ref.json");
    const res = await esbuild.build({
      ...DEFAULT_OPTS,
      plugins: [
        ...denoPlugins({ configPath, loader }),
      ],
      bundle: true,
      platform: "neutral",
      entryPoints: ["./testdata/externals.ts"],
      external: ["foo:bar", "foo:baz/*", "bar"],
    });
    assertEquals(res.warnings, []);
    assertEquals(res.errors, []);
    assertEquals(res.outputFiles.length, 1);
    const output = res.outputFiles[0];
    assertStringIncludes(output.text, "foo:bar");
    assertStringIncludes(output.text, "foo:baz/bar");
  });
=======
  },
);

test("uncached data url", LOADERS, async (esbuild, loader) => {
  const configPath = join(Deno.cwd(), "testdata", "config_ref.json");
  const rand = Math.random();
  const res = await esbuild.build({
    ...DEFAULT_OPTS,
    plugins: [
      ...denoPlugins({ configPath, loader }),
    ],
    bundle: true,
    platform: "neutral",
    entryPoints: [
      `data:application/javascript;base64,${
        btoa(`export const value = ${rand};`)
      }`,
    ],
  });
  assertEquals(res.warnings, []);
  assertEquals(res.errors, []);
  assertEquals(res.outputFiles.length, 1);
  const output = res.outputFiles[0];
  assertEquals(output.path, "<stdout>");
  const dataURL = `data:application/javascript;base64,${btoa(output.text)}`;
  const { value } = await import(dataURL);
  assertEquals(value, rand);
});

test("browser bundle", ["portable"], async (esbuild, loader) => {
  const res = await esbuild.build({
    ...DEFAULT_OPTS,
    plugins: [
      ...denoPlugins({
        loader,
        requestOptions: { headers: { "User-Agent": "es2022" } },
      }),
    ],
    bundle: true,
    platform: "neutral",
    entryPoints: ["./testdata/browser.ts"],
  });
  assertEquals(res.warnings, []);
  assertEquals(res.errors, []);
  assertEquals(res.outputFiles.length, 1);
  const output = res.outputFiles[0];
  assertEquals(output.path, "<stdout>");
  const dataURL = `data:application/javascript;base64,${btoa(output.text)}`;
  const { template } = await import(dataURL);
  assert(template);
>>>>>>> 4c8d0774
});<|MERGE_RESOLUTION|>--- conflicted
+++ resolved
@@ -729,7 +729,6 @@
     const dataURL = `data:application/javascript;base64,${btoa(output.text)}`;
     const { default: sum } = await import(dataURL);
     assertEquals(sum, 3);
-<<<<<<< HEAD
   });
 });
 
@@ -781,34 +780,6 @@
     assertStringIncludes(output.text, "foo:bar");
     assertStringIncludes(output.text, "foo:baz/bar");
   });
-=======
-  },
-);
-
-test("uncached data url", LOADERS, async (esbuild, loader) => {
-  const configPath = join(Deno.cwd(), "testdata", "config_ref.json");
-  const rand = Math.random();
-  const res = await esbuild.build({
-    ...DEFAULT_OPTS,
-    plugins: [
-      ...denoPlugins({ configPath, loader }),
-    ],
-    bundle: true,
-    platform: "neutral",
-    entryPoints: [
-      `data:application/javascript;base64,${
-        btoa(`export const value = ${rand};`)
-      }`,
-    ],
-  });
-  assertEquals(res.warnings, []);
-  assertEquals(res.errors, []);
-  assertEquals(res.outputFiles.length, 1);
-  const output = res.outputFiles[0];
-  assertEquals(output.path, "<stdout>");
-  const dataURL = `data:application/javascript;base64,${btoa(output.text)}`;
-  const { value } = await import(dataURL);
-  assertEquals(value, rand);
 });
 
 test("browser bundle", ["portable"], async (esbuild, loader) => {
@@ -832,5 +803,4 @@
   const dataURL = `data:application/javascript;base64,${btoa(output.text)}`;
   const { template } = await import(dataURL);
   assert(template);
->>>>>>> 4c8d0774
 });